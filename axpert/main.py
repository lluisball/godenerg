import logging
import os
import sys
import daemon

from signal import SIGKILL
from urllib.request import urlopen
from urllib.error import HTTPError
from functools import partial
from time import sleep
from multiprocessing import Process, Lock
from threading import Thread, Event
from datetime import datetime


curr_dir = os.path.dirname(os.path.realpath(__file__))
root_dir = os.path.abspath(os.path.join(curr_dir, '..'))

if root_dir not in sys.path:
    sys.path.append(root_dir)

from axpert.settings import http_conf, logger_conf, datalogger_conf
from axpert.connector import resolve_connector                  # noqa
from axpert.cmd_parser import parse_args                        # noqa
from axpert.http_handler import http_server_create              # noqa
from axpert.charger import manual_charger
from axpert.protocol import (
    CMD_REL, execute, Status, Response, CmdSpec
)                                                               # noqa
from axpert.datalogger import (
    datalogger_create, get_range, DT_FORMAT,
    get_last_data_datetime, datalogger_http_server_create
)                                                               # noqa


FLOAT_VOL = 52.8
CHARGE_VOL = 58.4

MAX_RETRIES_FAILS = 1

WATCHDOG_URL = 'http://localhost:{}/cmds?cmd=operation_mode'.format(
    http_conf['port']
)
WATCHDOG_MAX_TIMEOUT = 15
WATCHDOG_INTERVAL = 10
MAX_CONNECTOR_ACQUIRE_TIME = 10


class ShutdownDaemonAndRestart(Exception):
    pass


def output_as_json(args):
    return 'format' in args          \
        and args['format'] == 'json' \
        and args['cmd'].json


def run_cmd(args):
    Connector = resolve_connector(args)
    with Connector(log=log, devices=args['devices']) as connector:
        cmd = args['cmd']
        response = execute(log, connector, cmd)
        if response.status == Status.OK or response.status == Status.NN:
            if output_as_json(args):
                log.info(cmd.json(response.data))
            else:
                log.info(response.data)
        elif response.status == Status.KO:
            log.error("Command not understood by inverter:")
            log.error(response.data)


def start_http_server(comms_executor):
    log.info('Starting HTTP server')
    process = Process(
        target=http_server_create,
        args=[log, comms_executor]
    )
    process.start()
    log.info('HTTP server started')
    return process


def start_charger(comms_executor):
    log.info('Starting charger')
    process = Process(
        target=manual_charger,
        args=[log, comms_executor]
    )
    process.start()
    log.info('Started charger')
    return process


def start_datalogger(comms_executor):
    log.info('Starting data logger')
    datalogger = Process(
        target=datalogger_create,
        args=[log, comms_executor, CMD_REL]
    )
    datalogger.start()
    log.info('Started data logger')
    return datalogger


def start_datalogger_http():
    log.info('Starting data logger HTTP Server')
    datalogger_http = Process(
        target=datalogger_http_server_create,
        args=[log]
    )
    datalogger_http.start()
    log.info('Started data logger HTTP Server')
    return datalogger_http


def atomic_execute(comms_lock, connector, cmd):
    acquired_lock = False
    try:
        acquired_lock = comms_lock.acquire(timeout=10)
        if not acquired_lock:
            return Response(status=Status.KO, data=None)
        return execute(log, connector, cmd)

    except Exception as e:
        log.exception(e)

    finally:
        if acquired_lock:
            comms_lock.release()


def watchdog_http_server(fail_event):
    if not fail_event.is_set():
        try:
            response = urlopen(WATCHDOG_URL, timeout=WATCHDOG_MAX_TIMEOUT)
            response.read()
            log.debug('Watchdog HTTP server call OK')
        except HTTPError as he:
            log.debug('Watchdog HTTP server call KO but got an answer')
        except Exception as e:
            fail_event.set()
            log.debug('Setting HTTP server fail event')
            log.exception(e)
    else:
        log.debug(
            'HTTP server fail event set, cannot watchdog'
            ' waiting to do http server watchdog'
        )


def watchdog_datalogger_server(fail_event):
    last_dt = get_last_data_datetime(log)
    now = datetime.now()
    delta = (now - last_dt).total_seconds()
    datalogger_interval = datalogger_conf['interval']
    if delta > (datalogger_interval * 2):
        fail_event.set()


def watchdog(http_fail_event, datalogger_fail_event):
    try:
        while True:
            sleep(WATCHDOG_INTERVAL)
            watchdog_http_server(http_fail_event)
            watchdog_datalogger_server(datalogger_fail_event)

    except Exception as e:
        log.exception(e)


def start_watchdog(http_fail_event, datalogger_fail_event):
    log.info('Starting Watchdog')
    thread = Thread(
        target=watchdog,
        args=[http_fail_event, datalogger_fail_event]
    )
    thread.start()
    log.info('Watchdog started')
    return thread


def kill_process(process, process_label):
    try:
        os.kill(process.pid, SIGKILL)
        sleep(1)
        log.error(
            '{} FORCED termination; process alive? -> {}'.format(
                process_label, process.is_alive()
            )
        )
    except Exception as e:
        log.exception(e)


def stop_process(process, process_label):
    process.terminate()
    sleep(1)
    log.error(
        '{} terminated; process alive? -> {}'.format(
            process_label, process.is_alive()
        )
    )


def check_process(process, process_start, fail_event,
                  process_label, fail_count):
    if not fail_event.is_set():
        return process, fail_count

    fail_count += 1
    if fail_count > MAX_RETRIES_FAILS:
        raise ShutdownDaemonAndRestart()

    log.error('{} fail event fired'.format(process_label))
    stop_process(process, process_label)

    if process.is_alive():
        kill_process(process, process_label)

    process = process_start()
    fail_event.clear()

    return process, fail_count


<<<<<<< HEAD
=======
def tasks_processor(log, executor):
    
    def _get_float_volt():
        try:
            response = executor(CMD_REL.get('settings'))
            return float(response.data.split(' ')[11])
        except:
            return None

    while True:
        try:
            now=datetime.now()
            if now.hour in [11, 12, 13, 14] and now.minute in [1, 10, 20, 30, 40, 50] and now.second in [1, 30]:
                float_v = _get_float_volt()
                if float_v and float_v > FLOAT_VOL:
                    cmd = CMD_REL.get('status')
                    response = executor(cmd)
                    data = cmd.json(response.data, serialize=False) 
                    available_amps = int(data['ac_watt']) < 300 
                    if 58.2 < float(data['batt_volt']) < 58.6 and int(data['batt_charge_amps']) <= 7 and available_amps: 
                        log.info('Detected batts ok and amps ok!')
                        log.info('Changing float charge setting to %.1f' % FLOAT_VOL)
                        executor(CmdSpec(code='PBFT', size=11, val='%.1f'% FLOAT_VOL, json=None))

            if now.hour == 15 and now.minute in [1, 5] \
                    and now.second in [1, 10, 20, 30, 40, 50]:
                float_v = _get_float_volt()
                if float_v and float_v > FLOAT_VOL:
                    log.info('Changing float charge setting to %.1f' % FLOAT_VOL)
                    executor(CmdSpec(code='PBFT', size=11, val='%.1f'% FLOAT_VOL, json=None))

            if now.hour == 20 and now.minute in [15, 16] \
                    and now.second in [1, 10, 20, 30, 40, 50]:
                float_v = _get_float_volt()
                if float_v and float_v < CHARGE_VOL:
                    log.info('Changing float charge setting to %.1f' % CHARGE_VOL)
                    executor(CmdSpec(code='PBFT', size=11, val='%.1f'% CHARGE_VOL, json=None))

        except Exception as e:
            log.exception(e)

        sleep(1)    

>>>>>>> 3c8378f5

def comms(fnx):
    def _inner(*args, **kwargs):
        try:
            connector_cls = resolve_connector(args[1])
            devices = args[1]['devices']
            with connector_cls(devices=args[1]['devices'], log=log) as connector:
                kwargs['connector'] = connector
                fnx(*args, **kwargs)
        except Exception as e:
            log.error("Connection to inverter failed")
            log.exception(e)
    return _inner


@comms
def run_as_daemon(daemon, args, connector=None):
    log.info('Starting Godenerg as daemon')
    http_server_fail_event = Event()        # Thread Event
    datalogger_server_fail_event = Event()  # Thread Event
    comms_lock = Lock()                     # Process Lock
    try:
        comms_executor = partial(
            atomic_execute, comms_lock, connector
        )
        http_server_start = partial(start_http_server, comms_executor)
        datalogger_server_start = partial(start_datalogger, comms_executor)
<<<<<<< HEAD
=======
        task_processor_start = partial(start_process_executer, comms_executor)
>>>>>>> 3c8378f5
        datalogger_http_server_start = partial(start_datalogger_http)
        charger_start = partial(start_charger, comms_executor)

        http_server = http_server_start()
        datalogger_server = datalogger_server_start()
        datalogger_http_server = datalogger_http_server_start()
        charger = charger_start()

        start_watchdog(
            http_server_fail_event, datalogger_server_fail_event
        )

        restart_count_http, restart_count_datalogger = 0, 0
        while True:
            http_server, restart_count_http = check_process(
                http_server, http_server_start, http_server_fail_event,
                'HTTP Server', restart_count_http
            )
            datalogger_server, restart_count_datalogger = check_process(
                datalogger_server, datalogger_server_start,
                datalogger_server_fail_event,
                'Datalogger Server', restart_count_datalogger
            )
            sleep(1)

    except ShutdownDaemonAndRestart:
        kill_process(http_server, 'HTTP Server')
        kill_process(datalogger_server, 'Datalogger Server')
        kill_process(datalogger_http_server, 'Datalogger HTTP Server')
        kill_process(charger, 'Charger')
        log.error('Restart all Locks, Events and Processes')

    except Exception as e:
        log.exception(e)


def extract(args):

    def _get_dt(dt):
        out_formats = {
            8: '%Y-%m-%d', 10: '%Y-%m-%d %H',
            12: '%Y-%m-%d %H:%M', 14: '%Y-%m-%d %H:%M:%S'
        }
        in_formats = {
            8: '%Y%m%d', 10:'%Y%m%d%H',
            12: '%Y%m%d%H%M', 14: '%Y%m%d%H%M%S'
        }
        original_dt = datetime.strptime(dt, in_formats[len(dt)])
        return original_dt.strftime(out_formats[len(dt)])

    extract_from, extract_to = args['range'].split('-')
    extract_file = args['file']

    log.info(
        'Going to extract data from datalogger '
        'from {} to {} in format to file {}'.format(
            _get_dt(extract_from), _get_dt(extract_to), extract_file
        )
    )
    with open(extract_file, 'w') as fw:
        content = get_range(
            extract_from, extract_to, as_json=args['extract'] == 'json',
            extract_cols=args['cols']
        )
        fw.write(content)

    log.info('File written successfuly')


if __name__ == '__main__':
    args = parse_args()
    log_level = logging.DEBUG if args['verbose'] else logging.INFO

    if args['daemonize']:
        with daemon.DaemonContext() as daemon:
            logging.basicConfig(
                format=logger_conf['format'],
                filename='{}/{}'.format(root_dir, logger_conf['filename'])
            )
            log = logging.getLogger('godenerg')
            log.setLevel(log_level)
            while True:
                run_as_daemon(daemon, args)
                sleep(5)
    else:
        log = logging.getLogger('godenerg')
        log.setLevel(log_level)
        log.addHandler(logging.StreamHandler(sys.stdout))
        if 'extract' in args and args['extract']:
            extract(args)
        else:
            run_cmd(args)<|MERGE_RESOLUTION|>--- conflicted
+++ resolved
@@ -225,53 +225,6 @@
     return process, fail_count
 
 
-<<<<<<< HEAD
-=======
-def tasks_processor(log, executor):
-    
-    def _get_float_volt():
-        try:
-            response = executor(CMD_REL.get('settings'))
-            return float(response.data.split(' ')[11])
-        except:
-            return None
-
-    while True:
-        try:
-            now=datetime.now()
-            if now.hour in [11, 12, 13, 14] and now.minute in [1, 10, 20, 30, 40, 50] and now.second in [1, 30]:
-                float_v = _get_float_volt()
-                if float_v and float_v > FLOAT_VOL:
-                    cmd = CMD_REL.get('status')
-                    response = executor(cmd)
-                    data = cmd.json(response.data, serialize=False) 
-                    available_amps = int(data['ac_watt']) < 300 
-                    if 58.2 < float(data['batt_volt']) < 58.6 and int(data['batt_charge_amps']) <= 7 and available_amps: 
-                        log.info('Detected batts ok and amps ok!')
-                        log.info('Changing float charge setting to %.1f' % FLOAT_VOL)
-                        executor(CmdSpec(code='PBFT', size=11, val='%.1f'% FLOAT_VOL, json=None))
-
-            if now.hour == 15 and now.minute in [1, 5] \
-                    and now.second in [1, 10, 20, 30, 40, 50]:
-                float_v = _get_float_volt()
-                if float_v and float_v > FLOAT_VOL:
-                    log.info('Changing float charge setting to %.1f' % FLOAT_VOL)
-                    executor(CmdSpec(code='PBFT', size=11, val='%.1f'% FLOAT_VOL, json=None))
-
-            if now.hour == 20 and now.minute in [15, 16] \
-                    and now.second in [1, 10, 20, 30, 40, 50]:
-                float_v = _get_float_volt()
-                if float_v and float_v < CHARGE_VOL:
-                    log.info('Changing float charge setting to %.1f' % CHARGE_VOL)
-                    executor(CmdSpec(code='PBFT', size=11, val='%.1f'% CHARGE_VOL, json=None))
-
-        except Exception as e:
-            log.exception(e)
-
-        sleep(1)    
-
->>>>>>> 3c8378f5
-
 def comms(fnx):
     def _inner(*args, **kwargs):
         try:
@@ -296,12 +249,9 @@
         comms_executor = partial(
             atomic_execute, comms_lock, connector
         )
+
         http_server_start = partial(start_http_server, comms_executor)
         datalogger_server_start = partial(start_datalogger, comms_executor)
-<<<<<<< HEAD
-=======
-        task_processor_start = partial(start_process_executer, comms_executor)
->>>>>>> 3c8378f5
         datalogger_http_server_start = partial(start_datalogger_http)
         charger_start = partial(start_charger, comms_executor)
 
